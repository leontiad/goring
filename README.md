# GitHub Score

A modern web application for analyzing and comparing GitHub developer profiles. Built with SvelteKit and Rust.

## Features

- Analyze individual GitHub profiles with detailed scoring
- Compare multiple developers side by side
- View trending developers based on different timeframes
- Modern dark theme UI with smooth animations
- Responsive design for all devices

## Tech Stack

- SvelteKit
- TypeScript
<<<<<<< HEAD
- CSS with modern features (Grid, Flexbox, CSS Variables)
- Rust backend
=======
- python backend (change to Rust)
>>>>>>> 9428b033

## Getting Started

1. Clone the repository:
```bash
git clone https://github.com/yourusername/github-score.git
cd github-score
```

2. Install dependencies:
```bash
npm install
```

3. Start the development server:
```bash
npm run dev
```

4. Open [http://localhost:5173](http://localhost:5173) in your browser.

## Development

- `npm run dev` - Start development server
- `npm run build` - Build for production
- `npm run preview` - Preview production build
- `npm run check` - Run type checking

## Project Structure

```
src/
├── lib/
│   ├── components/     # Reusable components
│   └── types.ts        # TypeScript type definitions
├── routes/            # Page components
├── app.css           # Global styles
└── app.html          # HTML template
```
## Backend Server

```
cd api
python -m venv venv
source venv/bin/activate  # On Windows: venv\Scripts\activate
pip install -r requirements.txt
python main.py
```

<|MERGE_RESOLUTION|>--- conflicted
+++ resolved
@@ -14,12 +14,7 @@
 
 - SvelteKit
 - TypeScript
-<<<<<<< HEAD
-- CSS with modern features (Grid, Flexbox, CSS Variables)
 - Rust backend
-=======
-- python backend (change to Rust)
->>>>>>> 9428b033
 
 ## Getting Started
 
